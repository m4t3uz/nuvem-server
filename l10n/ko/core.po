--- conflicted
+++ resolved
@@ -10,15 +10,9 @@
 msgstr ""
 "Project-Id-Version: ownCloud\n"
 "Report-Msgid-Bugs-To: http://bugs.owncloud.org/\n"
-<<<<<<< HEAD
-"POT-Creation-Date: 2012-12-10 00:11+0100\n"
-"PO-Revision-Date: 2012-12-09 06:08+0000\n"
-"Last-Translator: Shinjo Park <kde@peremen.name>\n"
-=======
 "POT-Creation-Date: 2012-12-13 00:17+0100\n"
 "PO-Revision-Date: 2012-12-12 23:17+0000\n"
 "Last-Translator: I Robot <owncloud-bot@tmit.eu>\n"
->>>>>>> 166da88b
 "Language-Team: Korean (http://www.transifex.com/projects/p/owncloud/language/ko/)\n"
 "MIME-Version: 1.0\n"
 "Content-Type: text/plain; charset=UTF-8\n"
@@ -170,13 +164,8 @@
 msgstr "객체 유형이 지정되지 않았습니다."
 
 #: js/oc-vcategories.js:95 js/oc-vcategories.js:125 js/oc-vcategories.js:136
-<<<<<<< HEAD
-#: js/oc-vcategories.js:195 js/share.js:135 js/share.js:142 js/share.js:533
-#: js/share.js:545
-=======
 #: js/oc-vcategories.js:195 js/share.js:135 js/share.js:142 js/share.js:541
 #: js/share.js:553
->>>>>>> 166da88b
 msgid "Error"
 msgstr "오류"
 
@@ -230,13 +219,8 @@
 msgstr ""
 
 #: js/share.js:173
-<<<<<<< HEAD
-msgid "Set expiration date"
-msgstr "만료 날짜 설정"
-=======
 msgid "Send"
 msgstr ""
->>>>>>> 166da88b
 
 #: js/share.js:177
 msgid "Set expiration date"
@@ -290,19 +274,6 @@
 msgid "share"
 msgstr "공유"
 
-<<<<<<< HEAD
-#: js/share.js:349 js/share.js:520 js/share.js:522
-msgid "Password protected"
-msgstr "암호로 보호됨"
-
-#: js/share.js:533
-msgid "Error unsetting expiration date"
-msgstr "만료 날짜 해제 오류"
-
-#: js/share.js:545
-msgid "Error setting expiration date"
-msgstr "만료 날짜 설정 오류"
-=======
 #: js/share.js:353 js/share.js:528 js/share.js:530
 msgid "Password protected"
 msgstr "암호로 보호됨"
@@ -322,7 +293,6 @@
 #: js/share.js:579
 msgid "Email sent"
 msgstr ""
->>>>>>> 166da88b
 
 #: lostpassword/controller.php:47
 msgid "ownCloud password reset"
