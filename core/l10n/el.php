<?php $TRANSLATIONS = array(
<<<<<<< HEAD
=======
"User %s shared a file with you" => "Ο χρήστης %s διαμοιράστηκε ένα αρχείο με εσάς",
"User %s shared a folder with you" => "Ο χρήστης %s διαμοιράστηκε ένα φάκελο με εσάς",
"User %s shared the file \"%s\" with you. It is available for download here: %s" => "Ο χρήστης %s διαμοιράστηκε το αρχείο \"%s\" μαζί σας. Είναι διαθέσιμο για λήψη εδώ: %s",
"User %s shared the folder \"%s\" with you. It is available for download here: %s" => "Ο χρήστης %s διαμοιράστηκε τον φάκελο \"%s\" μαζί σας. Είναι διαθέσιμος για λήψη εδώ: %s",
>>>>>>> 166da88b
"Category type not provided." => "Δεν δώθηκε τύπος κατηγορίας.",
"No category to add?" => "Δεν έχετε κατηγορία να προσθέσετε;",
"This category already exists: " => "Αυτή η κατηγορία υπάρχει ήδη:",
"Object type not provided." => "Δεν δώθηκε τύπος αντικειμένου.",
"%s ID not provided." => "Δεν δώθηκε η ID για %s.",
"Error adding %s to favorites." => "Σφάλμα προσθήκης %s στα αγαπημένα.",
"No categories selected for deletion." => "Δεν επιλέχτηκαν κατηγορίες για διαγραφή.",
"Error removing %s from favorites." => "Σφάλμα αφαίρεσης %s από τα αγαπημένα.",
"Settings" => "Ρυθμίσεις",
"seconds ago" => "δευτερόλεπτα πριν",
"1 minute ago" => "1 λεπτό πριν",
"{minutes} minutes ago" => "{minutes} λεπτά πριν",
"1 hour ago" => "1 ώρα πριν",
"{hours} hours ago" => "{hours} ώρες πριν",
"today" => "σήμερα",
"yesterday" => "χτες",
"{days} days ago" => "{days} ημέρες πριν",
"last month" => "τελευταίο μήνα",
"{months} months ago" => "{months} μήνες πριν",
"months ago" => "μήνες πριν",
"last year" => "τελευταίο χρόνο",
"years ago" => "χρόνια πριν",
"Choose" => "Επιλέξτε",
"Cancel" => "Άκυρο",
"No" => "Όχι",
"Yes" => "Ναι",
"Ok" => "Οκ",
"The object type is not specified." => "Δεν καθορίστηκε ο τύπος του αντικειμένου.",
"Error" => "Σφάλμα",
"The app name is not specified." => "Δεν καθορίστηκε το όνομα της εφαρμογής.",
"The required file {file} is not installed!" => "Το απαιτούμενο αρχείο {file} δεν εγκαταστάθηκε!",
"Error while sharing" => "Σφάλμα κατά τον διαμοιρασμό",
"Error while unsharing" => "Σφάλμα κατά το σταμάτημα του διαμοιρασμού",
"Error while changing permissions" => "Σφάλμα κατά την αλλαγή των δικαιωμάτων",
"Shared with you and the group {group} by {owner}" => "Διαμοιράστηκε με σας και με την ομάδα {group} του {owner}",
"Shared with you by {owner}" => "Διαμοιράστηκε με σας από τον {owner}",
"Share with" => "Διαμοιρασμός με",
"Share with link" => "Διαμοιρασμός με σύνδεσμο",
"Password protect" => "Προστασία συνθηματικού",
"Password" => "Συνθηματικό",
<<<<<<< HEAD
=======
"Email link to person" => "Αποστολή συνδέσμου με email ",
"Send" => "Αποστολή",
>>>>>>> 166da88b
"Set expiration date" => "Ορισμός ημ. λήξης",
"Expiration date" => "Ημερομηνία λήξης",
"Share via email:" => "Διαμοιρασμός μέσω email:",
"No people found" => "Δεν βρέθηκε άνθρωπος",
"Resharing is not allowed" => "Ξαναμοιρασμός δεν επιτρέπεται",
"Shared in {item} with {user}" => "Διαμοιρασμός του {item} με τον {user}",
"Unshare" => "Σταμάτημα διαμοιρασμού",
"can edit" => "δυνατότητα αλλαγής",
"access control" => "έλεγχος πρόσβασης",
"create" => "δημιουργία",
"update" => "ενημέρωση",
"delete" => "διαγραφή",
"share" => "διαμοιρασμός",
"Password protected" => "Προστασία με συνθηματικό",
"Error unsetting expiration date" => "Σφάλμα κατά την διαγραφή της ημ. λήξης",
"Error setting expiration date" => "Σφάλμα κατά τον ορισμό ημ. λήξης",
<<<<<<< HEAD
=======
"Sending ..." => "Αποστολή...",
"Email sent" => "Το Email απεστάλη ",
>>>>>>> 166da88b
"ownCloud password reset" => "Επαναφορά συνθηματικού ownCloud",
"Use the following link to reset your password: {link}" => "Χρησιμοποιήστε τον ακόλουθο σύνδεσμο για να επανεκδόσετε τον κωδικό: {link}",
"You will receive a link to reset your password via Email." => "Θα λάβετε ένα σύνδεσμο για να επαναφέρετε τον κωδικό πρόσβασής σας μέσω ηλεκτρονικού ταχυδρομείου.",
"Reset email send." => "Η επαναφορά του email στάλθηκε.",
"Request failed!" => "Η αίτηση απέτυχε!",
"Username" => "Όνομα Χρήστη",
"Request reset" => "Επαναφορά αίτησης",
"Your password was reset" => "Ο κωδικός πρόσβασής σας επαναφέρθηκε",
"To login page" => "Σελίδα εισόδου",
"New password" => "Νέο συνθηματικό",
"Reset password" => "Επαναφορά συνθηματικού",
"Personal" => "Προσωπικά",
"Users" => "Χρήστες",
"Apps" => "Εφαρμογές",
"Admin" => "Διαχειριστής",
"Help" => "Βοήθεια",
"Access forbidden" => "Δεν επιτρέπεται η πρόσβαση",
"Cloud not found" => "Δεν βρέθηκε νέφος",
"Edit categories" => "Επεξεργασία κατηγοριών",
"Add" => "Προσθήκη",
"Security Warning" => "Προειδοποίηση Ασφαλείας",
"No secure random number generator is available, please enable the PHP OpenSSL extension." => "Δεν είναι διαθέσιμο το πρόσθετο δημιουργίας τυχαίων αριθμών ασφαλείας, παρακαλώ ενεργοποιήστε το πρόσθετο της PHP, OpenSSL.",
"Without a secure random number generator an attacker may be able to predict password reset tokens and take over your account." => "Χωρίς το πρόσθετο δημιουργίας τυχαίων αριθμών ασφαλείας, μπορεί να διαρρεύσει ο λογαριασμός σας από επιθέσεις στο διαδίκτυο.",
"Your data directory and your files are probably accessible from the internet. The .htaccess file that ownCloud provides is not working. We strongly suggest that you configure your webserver in a way that the data directory is no longer accessible or you move the data directory outside the webserver document root." => "Ο κατάλογος data και τα αρχεία σας πιθανόν να είναι διαθέσιμα στο διαδίκτυο. Το αρχείο .htaccess που παρέχει το ownCloud δεν δουλεύει. Σας προτείνουμε ανεπιφύλακτα να ρυθμίσετε το διακομιστή σας με τέτοιο τρόπο ώστε ο κατάλογος data να μην είναι πλέον προσβάσιμος ή να μετακινήσετε τον κατάλογο data έξω από τον κατάλογο του διακομιστή.",
"Create an <strong>admin account</strong>" => "Δημιουργήστε έναν <strong>λογαριασμό διαχειριστή</strong>",
"Advanced" => "Για προχωρημένους",
"Data folder" => "Φάκελος δεδομένων",
"Configure the database" => "Ρύθμιση της βάσης δεδομένων",
"will be used" => "θα χρησιμοποιηθούν",
"Database user" => "Χρήστης της βάσης δεδομένων",
"Database password" => "Συνθηματικό βάσης δεδομένων",
"Database name" => "Όνομα βάσης δεδομένων",
"Database tablespace" => "Κενά Πινάκων Βάσης Δεδομένων",
"Database host" => "Διακομιστής βάσης δεδομένων",
"Finish setup" => "Ολοκλήρωση εγκατάστασης",
"Sunday" => "Κυριακή",
"Monday" => "Δευτέρα",
"Tuesday" => "Τρίτη",
"Wednesday" => "Τετάρτη",
"Thursday" => "Πέμπτη",
"Friday" => "Παρασκευή",
"Saturday" => "Σάββατο",
"January" => "Ιανουάριος",
"February" => "Φεβρουάριος",
"March" => "Μάρτιος",
"April" => "Απρίλιος",
"May" => "Μάϊος",
"June" => "Ιούνιος",
"July" => "Ιούλιος",
"August" => "Αύγουστος",
"September" => "Σεπτέμβριος",
"October" => "Οκτώβριος",
"November" => "Νοέμβριος",
"December" => "Δεκέμβριος",
"web services under your control" => "Υπηρεσίες web υπό τον έλεγχό σας",
"Log out" => "Αποσύνδεση",
"Automatic logon rejected!" => "Απορρίφθηκε η αυτόματη σύνδεση!",
"If you did not change your password recently, your account may be compromised!" => "Εάν δεν αλλάξατε το συνθηματικό σας προσφάτως, ο λογαριασμός μπορεί να έχει διαρρεύσει!",
"Please change your password to secure your account again." => "Παρακαλώ αλλάξτε το συνθηματικό σας για να ασφαλίσετε πάλι τον λογαριασμό σας.",
"Lost your password?" => "Ξεχάσατε το συνθηματικό σας;",
"remember" => "απομνημόνευση",
"Log in" => "Είσοδος",
"You are logged out." => "Έχετε αποσυνδεθεί.",
"prev" => "προηγούμενο",
"next" => "επόμενο",
"Security Warning!" => "Προειδοποίηση Ασφαλείας!",
"Please verify your password. <br/>For security reasons you may be occasionally asked to enter your password again." => "Παρακαλώ επιβεβαιώστε το συνθηματικό σας. <br/>Για λόγους ασφαλείας μπορεί να ερωτάστε να εισάγετε ξανά το συνθηματικό σας.",
"Verify" => "Επαλήθευση"
);<|MERGE_RESOLUTION|>--- conflicted
+++ resolved
@@ -1,11 +1,8 @@
 <?php $TRANSLATIONS = array(
-<<<<<<< HEAD
-=======
 "User %s shared a file with you" => "Ο χρήστης %s διαμοιράστηκε ένα αρχείο με εσάς",
 "User %s shared a folder with you" => "Ο χρήστης %s διαμοιράστηκε ένα φάκελο με εσάς",
 "User %s shared the file \"%s\" with you. It is available for download here: %s" => "Ο χρήστης %s διαμοιράστηκε το αρχείο \"%s\" μαζί σας. Είναι διαθέσιμο για λήψη εδώ: %s",
 "User %s shared the folder \"%s\" with you. It is available for download here: %s" => "Ο χρήστης %s διαμοιράστηκε τον φάκελο \"%s\" μαζί σας. Είναι διαθέσιμος για λήψη εδώ: %s",
->>>>>>> 166da88b
 "Category type not provided." => "Δεν δώθηκε τύπος κατηγορίας.",
 "No category to add?" => "Δεν έχετε κατηγορία να προσθέσετε;",
 "This category already exists: " => "Αυτή η κατηγορία υπάρχει ήδη:",
@@ -46,11 +43,8 @@
 "Share with link" => "Διαμοιρασμός με σύνδεσμο",
 "Password protect" => "Προστασία συνθηματικού",
 "Password" => "Συνθηματικό",
-<<<<<<< HEAD
-=======
 "Email link to person" => "Αποστολή συνδέσμου με email ",
 "Send" => "Αποστολή",
->>>>>>> 166da88b
 "Set expiration date" => "Ορισμός ημ. λήξης",
 "Expiration date" => "Ημερομηνία λήξης",
 "Share via email:" => "Διαμοιρασμός μέσω email:",
@@ -67,11 +61,8 @@
 "Password protected" => "Προστασία με συνθηματικό",
 "Error unsetting expiration date" => "Σφάλμα κατά την διαγραφή της ημ. λήξης",
 "Error setting expiration date" => "Σφάλμα κατά τον ορισμό ημ. λήξης",
-<<<<<<< HEAD
-=======
 "Sending ..." => "Αποστολή...",
 "Email sent" => "Το Email απεστάλη ",
->>>>>>> 166da88b
 "ownCloud password reset" => "Επαναφορά συνθηματικού ownCloud",
 "Use the following link to reset your password: {link}" => "Χρησιμοποιήστε τον ακόλουθο σύνδεσμο για να επανεκδόσετε τον κωδικό: {link}",
 "You will receive a link to reset your password via Email." => "Θα λάβετε ένα σύνδεσμο για να επαναφέρετε τον κωδικό πρόσβασής σας μέσω ηλεκτρονικού ταχυδρομείου.",
