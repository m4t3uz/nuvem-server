<?php

/**
* ownCloud
*
* @author Robin Appelman
* @copyright 2011 Robin Appelman icewind1991@gmail.com
*
* This library is free software; you can redistribute it and/or
* modify it under the terms of the GNU AFFERO GENERAL PUBLIC LICENSE
* License as published by the Free Software Foundation; either
* version 3 of the License, or any later version.
*
* This library is distributed in the hope that it will be useful,
* but WITHOUT ANY WARRANTY; without even the implied warranty of
* MERCHANTABILITY or FITNESS FOR A PARTICULAR PURPOSE.  See the
* GNU AFFERO GENERAL PUBLIC LICENSE for more details.
*
* You should have received a copy of the GNU Affero General Public
* License along with this library.  If not, see <http://www.gnu.org/licenses/>.
*
*/

/**
 * transparent encryption
 */

class OC_FileProxy_Encryption extends OC_FileProxy{
	private static $blackList=null; //mimetypes blacklisted from encryption
	private static $enableEncryption=null;

	/**
	 * check if a file should be encrypted during write
	 * @param string $path
	 * @return bool
	 */
	private static function shouldEncrypt($path) {
		if (is_null(self::$enableEncryption)) {
			self::$enableEncryption=(OCP\Config::getAppValue('files_encryption', 'enable_encryption', 'true')=='true');
		}
		if ( ! self::$enableEncryption) {
			return false;
		}
		if (is_null(self::$blackList)) {
			self::$blackList=explode(',', OCP\Config::getAppValue('files_encryption',
																  'type_blacklist',
																  'jpg,png,jpeg,avi,mpg,mpeg,mkv,mp3,oga,ogv,ogg'));
		}
		if (self::isEncrypted($path)) {
			return true;
		}
		$extension=substr($path, strrpos($path, '.')+1);
		if (array_search($extension, self::$blackList)===false) {
			return true;
		}
	}

	/**
	 * check if a file is encrypted
	 * @param string $path
	 * @return bool
	 */
	private static function isEncrypted($path) {
		$rootView = new \OC\Files\View('');
		$metadata=$rootView->getFileInfo($path);
		return isset($metadata['encrypted']) and (bool)$metadata['encrypted'];
	}

	public function preFile_put_contents($path,&$data) {
		if (self::shouldEncrypt($path)) {
			if ( ! is_resource($data)) {//stream put contents should have been converter to fopen
				$size=strlen($data);
				$rootView = new \OC\Files\View('');
				$data=OC_Crypt::blockEncrypt($data);
				$rootView->putFileInfo($path, array('encrypted'=>true,'size'=>$size));
			}
		}
	}

	public function postFile_get_contents($path, $data) {
<<<<<<< HEAD
		if(self::isEncrypted($path)) {
			$rootView = new \OC\Files\View('');
			$cached=$rootView->getFileInfo($path, '');
=======
		if (self::isEncrypted($path)) {
			$cached=OC_FileCache_Cached::get($path, '');
>>>>>>> 4cb760a9
			$data=OC_Crypt::blockDecrypt($data, '', $cached['size']);
		}
		return $data;
	}

	public function postFopen($path,&$result) {
		if ( ! $result) {
			return $result;
		}
		$meta=stream_get_meta_data($result);
		if (self::isEncrypted($path)) {
			fclose($result);
			$result=fopen('crypt://'.$path, $meta['mode']);
<<<<<<< HEAD
		}elseif(self::shouldEncrypt($path) and $meta['mode']!='r' and $meta['mode']!='rb') {
			if(\OC\Files\Filesystem::file_exists($path) and \OC\Files\Filesystem::filesize($path)>0) {
=======
		} elseif (self::shouldEncrypt($path) and $meta['mode']!='r' and $meta['mode']!='rb') {
			if (OC_Filesystem::file_exists($path) and OC_Filesystem::filesize($path)>0) {
>>>>>>> 4cb760a9
				//first encrypt the target file so we don't end up with a half encrypted file
				OCP\Util::writeLog('files_encryption','Decrypting '.$path.' before writing', OCP\Util::DEBUG);
				$tmp=fopen('php://temp');
				OCP\Files::streamCopy($result, $tmp);
				fclose($result);
				\OC\Files\Filesystem::file_put_contents($path, $tmp);
				fclose($tmp);
			}
			$result=fopen('crypt://'.$path, $meta['mode']);
		}
		return $result;
	}

	public function postGetMimeType($path, $mime) {
		if (self::isEncrypted($path)) {
			$mime=OCP\Files::getMimeType('crypt://'.$path, 'w');
		}
		return $mime;
	}

	public function postStat($path, $data) {
<<<<<<< HEAD
		if(self::isEncrypted($path)) {
			$rootView = new \OC\Files\View('');
			$cached=$rootView->getFileInfo($path);
=======
		if (self::isEncrypted($path)) {
			$cached=OC_FileCache_Cached::get($path, '');
>>>>>>> 4cb760a9
			$data['size']=$cached['size'];
		}
		return $data;
	}

	public function postFileSize($path, $size) {
<<<<<<< HEAD
		if(self::isEncrypted($path)) {
			$rootView = new \OC\Files\View('');
			$cached=$rootView->getFileInfo($path);
=======
		if (self::isEncrypted($path)) {
			$cached=OC_FileCache_Cached::get($path, '');
>>>>>>> 4cb760a9
			return  $cached['size'];
		} else {
			return $size;
		}
	}
}<|MERGE_RESOLUTION|>--- conflicted
+++ resolved
@@ -78,14 +78,9 @@
 	}
 
 	public function postFile_get_contents($path, $data) {
-<<<<<<< HEAD
 		if(self::isEncrypted($path)) {
 			$rootView = new \OC\Files\View('');
 			$cached=$rootView->getFileInfo($path, '');
-=======
-		if (self::isEncrypted($path)) {
-			$cached=OC_FileCache_Cached::get($path, '');
->>>>>>> 4cb760a9
 			$data=OC_Crypt::blockDecrypt($data, '', $cached['size']);
 		}
 		return $data;
@@ -99,13 +94,8 @@
 		if (self::isEncrypted($path)) {
 			fclose($result);
 			$result=fopen('crypt://'.$path, $meta['mode']);
-<<<<<<< HEAD
 		}elseif(self::shouldEncrypt($path) and $meta['mode']!='r' and $meta['mode']!='rb') {
 			if(\OC\Files\Filesystem::file_exists($path) and \OC\Files\Filesystem::filesize($path)>0) {
-=======
-		} elseif (self::shouldEncrypt($path) and $meta['mode']!='r' and $meta['mode']!='rb') {
-			if (OC_Filesystem::file_exists($path) and OC_Filesystem::filesize($path)>0) {
->>>>>>> 4cb760a9
 				//first encrypt the target file so we don't end up with a half encrypted file
 				OCP\Util::writeLog('files_encryption','Decrypting '.$path.' before writing', OCP\Util::DEBUG);
 				$tmp=fopen('php://temp');
@@ -127,28 +117,18 @@
 	}
 
 	public function postStat($path, $data) {
-<<<<<<< HEAD
 		if(self::isEncrypted($path)) {
 			$rootView = new \OC\Files\View('');
 			$cached=$rootView->getFileInfo($path);
-=======
-		if (self::isEncrypted($path)) {
-			$cached=OC_FileCache_Cached::get($path, '');
->>>>>>> 4cb760a9
 			$data['size']=$cached['size'];
 		}
 		return $data;
 	}
 
 	public function postFileSize($path, $size) {
-<<<<<<< HEAD
 		if(self::isEncrypted($path)) {
 			$rootView = new \OC\Files\View('');
 			$cached=$rootView->getFileInfo($path);
-=======
-		if (self::isEncrypted($path)) {
-			$cached=OC_FileCache_Cached::get($path, '');
->>>>>>> 4cb760a9
 			return  $cached['size'];
 		} else {
 			return $size;
