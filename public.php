--- conflicted
+++ resolved
@@ -1,9 +1,5 @@
 <?php
-<<<<<<< HEAD
-$RUNTIME_NOAPPS = TRUE;
-=======
 $RUNTIME_NOAPPS = true;
->>>>>>> d1c0f2a7
 require_once 'lib/base.php';
 if (!isset($_GET['service'])) {
 	header('HTTP/1.0 404 Not Found');
