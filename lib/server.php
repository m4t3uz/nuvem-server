--- conflicted
+++ resolved
@@ -4,6 +4,7 @@
 
 use OC\AppFramework\Http\Request;
 use OC\AppFramework\Utility\SimpleContainer;
+use OC\Cache\UserCache;
 use OC\Files\Node\Root;
 use OC\Files\View;
 use OCP\IServerContainer;
@@ -48,14 +49,12 @@
 		$this->registerService('PreviewManager', function($c) {
 			return new PreviewManager();
 		});
-<<<<<<< HEAD
-		$this->registerService('TagManager', function($c){
-			return new Tags();
+		$this->registerService('TagManager', function($c) {
+			// TODO: get user and user manager from container as well
+			$user = \OC_User::getUser();
+			return new Tags($user);
 		});
-		$this->registerService('RootFolder', function($c){
-=======
 		$this->registerService('RootFolder', function($c) {
->>>>>>> 69c28400
 			// TODO: get user and user manager from container as well
 			$user = \OC_User::getUser();
 			$user = \OC_User::getManager()->get($user);
