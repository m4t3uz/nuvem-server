<?php
/**
 * ownCloud
 *
 * @author Tom Needham
 * @copyright 2012 Tom Needham tom@owncloud.com
 *
 * This library is free software; you can redistribute it and/or
 * modify it under the terms of the GNU AFFERO GENERAL PUBLIC LICENSE
 * License as published by the Free Software Foundation; either
 * version 3 of the License, or any later version.
 *
 * This library is distributed in the hope that it will be useful,
 * but WITHOUT ANY WARRANTY; without even the implied warranty of
 * MERCHANTABILITY or FITNESS FOR A PARTICULAR PURPOSE.  See the
 * GNU AFFERO GENERAL PUBLIC LICENSE for more details.
 *
 * You should have received a copy of the GNU Affero General Public
 * License along with this library.  If not, see <http://www.gnu.org/licenses/>.
 *
 */


/**
 * provides an interface to migrate users and whole ownclouds
 */
class OC_Migrate{


	// Array of OC_Migration_Provider objects
	static private $providers=array();
	// User id of the user to import/export
	static private $uid=false;
	// Holds the ZipArchive object
	static private $zip=false;
	// Stores the type of export
	static private $exporttype=false;
	// Array of temp files to be deleted after zip creation
	static private $tmpfiles=array();
	// Holds the db object
	static private $MDB2=false;
	// Schema db object
	static private $schema=false;
	// Path to the sqlite db
	static private $dbpath=false;
	// Holds the path to the zip file
	static private $zippath=false;
	// Holds the OC_Migration_Content object
	static private $content=false;

	/**
	 * register a new migration provider
	 * @param OC_Migrate_Provider $provider
	 */
	public static function registerProvider($provider){
		self::$providers[]=$provider;
	}

	/**
	* @brief finds and loads the providers
	*/
	static private function findProviders(){
		// Find the providers
		$apps = OC_App::getAllApps();

		foreach($apps as $app){
			$path = OC_App::getAppPath($app) . '/appinfo/migrate.php';
			if( file_exists( $path ) ){
				include( $path );
			}
		}
	}

	/**
	 * @brief exports a user, or owncloud instance
	 * @param optional $uid string user id of user to export if export type is user, defaults to current
	 * @param ootional $type string type of export, defualts to user
	 * @param otional $path string path to zip output folder
	 * @return false on error, path to zip on success
	 */
	 public static function export( $uid=null, $type='user', $path=null ){
		$datadir = OC_Config::getValue( 'datadirectory' );
	 	// Validate export type
	 	$types = array( 'user', 'instance', 'system', 'userfiles' );
	 	if( !in_array( $type, $types ) ){
	 		OC_Log::write( 'migration', 'Invalid export type', OC_Log::ERROR );
	 		return json_encode( array( array( 'success' => false ) ) );
	 	}
	 	self::$exporttype = $type;
	 	// Userid?
	 	if( self::$exporttype == 'user' ){
	 		// Check user exists
	 		if( !is_null($uid) ){
				$db = new OC_User_Database;
		 		if( !$db->userExists( $uid ) ){
					OC_Log::write('migration', 'User: '.$uid.' is not in the database and so cannot be exported.', OC_Log::ERROR);
					return json_encode( array( 'success' => false ) );
				}
				self::$uid = $uid;
	 		} else {
	 			self::$uid = OC_User::getUser();
	 		}
	 	}
	 	// Calculate zipname
	 	if( self::$exporttype == 'user' ){
	 		$zipname = 'oc_export_' . self::$uid . '_' . date("y-m-d_H-i-s") . '.zip';
	 	} else {
	 		$zipname = 'oc_export_' . self::$exporttype . '_' . date("y-m-d_H-i-s") . '.zip';
	 	}
	 	// Calculate path
	 	if( self::$exporttype == 'user' ){
	 		self::$zippath = $datadir . '/' . self::$uid . '/' . $zipname;
	 	} else {
	 		if( !is_null( $path ) ){
	 			// Validate custom path
	 			if( !file_exists( $path ) || !is_writeable( $path ) ){
	 				OC_Log::write( 'migration', 'Path supplied is invalid.', OC_Log::ERROR );
	 				return json_encode( array( 'success' => false ) );
	 			}
	 			self::$zippath = $path . $zipname;
	 		} else {
	 			// Default path
	 			self::$zippath = get_temp_dir() . '/' . $zipname;
	 		}
	 	}
	 	// Create the zip object
	 	if( !self::createZip() ){
	 		return json_encode( array( 'success' => false ) );
	 	}
	 	// Do the export
	 	self::findProviders();
	 	$exportdata = array();
	 	switch( self::$exporttype ){
	 		case 'user':
	 			// Connect to the db
	 			self::$dbpath = $datadir . '/' . self::$uid . '/migration.db';
	 			if( !self::connectDB() ){
	 				return json_encode( array( 'success' => false ) );
	 			}
	 			self::$content = new OC_Migration_Content( self::$zip, self::$MDB2 );
	 			// Export the app info
			    $exportdata = self::exportAppData();
				// Add the data dir to the zip
				self::$content->addDir( $datadir . '/' . self::$uid, true, '/' );
	 		break;
	 		case 'instance':
	 			self::$content = new OC_Migration_Content( self::$zip );
				// Creates a zip that is compatable with the import function
				$dbfile = tempnam( get_temp_dir(), "owncloud_export_data_" );
				OC_DB::getDbStructure( $dbfile, 'MDB2_SCHEMA_DUMP_ALL');

				// Now add in *dbname* and *dbprefix*
				$dbexport = file_get_contents( $dbfile );
				$dbnamestring = "<database>\n\n <name>" . OC_Config::getValue( "dbname", "owncloud" );
				$dbtableprefixstring = "<table>\n\n  <name>" . OC_Config::getValue( "dbtableprefix", "oc_" );
				$dbexport = str_replace( $dbnamestring, "<database>\n\n <name>*dbname*", $dbexport );
				$dbexport = str_replace( $dbtableprefixstring, "<table>\n\n  <name>*dbprefix*", $dbexport );
				// Add the export to the zip
				self::$content->addFromString( $dbexport, "dbexport.xml" );
				// Add user data
				foreach(OC_User::getUsers() as $user){
					self::$content->addDir( $datadir . '/' . $user . '/', true, "/userdata/" );
				}
			break;
			case 'userfiles':
				self::$content = new OC_Migration_Content( self::$zip );
				// Creates a zip with all of the users files
				foreach(OC_User::getUsers() as $user){
					self::$content->addDir( $datadir . '/' . $user . '/', true, "/" );
				}
			break;
			case 'system':
				self::$content = new OC_Migration_Content( self::$zip );
				// Creates a zip with the owncloud system files
				self::$content->addDir( OC::$SERVERROOT . '/', false, '/');
				foreach (array(".git", "3rdparty", "apps", "core", "files", "l10n", "lib", "ocs", "search", "settings", "tests") as $dir) {
			    	self::$content->addDir( OC::$SERVERROOT . '/' . $dir, true, "/");
				}
			break;
	 	}
	 	if( !$info = self::getExportInfo( $exportdata ) ){
	 		return json_encode( array( 'success' => false ) );
	 	}
	 	// Add the export info json to the export zip
	 	self::$content->addFromString( $info, 'export_info.json' );
	 	if( !self::$content->finish() ){
	 		return json_encode( array( 'success' => false ) );
	 	}
	 	return json_encode( array( 'success' => true, 'data' => self::$zippath ) );
	 }

	/**
	* @brief imports a user, or owncloud instance
	* @param $path string path to zip
	* @param optional $type type of import (user or instance)
	* @param optional $uid userid of new user
	*/
	public static function import( $path, $type='user', $uid=null ){
		
		$datadir = OC_Config::getValue( 'datadirectory' );
		// Extract the zip
		if( !$extractpath = self::extractZip( $path ) ){
			return json_encode( array( 'success' => false ) );
		}
		// Get export_info.json
		$scan = scandir( $extractpath );
		// Check for export_info.json
		if( !in_array( 'export_info.json', $scan ) ){
			OC_Log::write( 'migration', 'Invalid import file, export_info.json note found', OC_Log::ERROR );
			return json_encode( array( 'success' => false ) );
		}
		$json = json_decode( file_get_contents( $extractpath . 'export_info.json' ) );
		if( $json->exporttype != $type ){
			OC_Log::write( 'migration', 'Invalid import file', OC_Log::ERROR );
			return json_encode( array( 'success' => false ) );
		}
		self::$exporttype = $type;

		$currentuser = OC_User::getUser();

		// Have we got a user if type is user
		if( self::$exporttype == 'user' ){
			self::$uid = !is_null($uid) ? $uid : $currentuser;
		}
		
		// We need to be an admin if we are not importing our own data
		if(($type == 'user' && self::$uid != $currentuser) || $type != 'user' ){
			if( !OC_Group::inGroup( OC_User::getUser(), 'admin' )){
				// Naughty.
				OC_Log::write( 'migration', 'Import not permitted.', OC_Log::ERROR );
				return json_encode( array( 'success' => false ) ); 	
			}
		}

		// Handle export types
		switch( self::$exporttype ){
			case 'user':
				// Check user availability
				if( !OC_User::userExists( self::$uid ) ){
					OC_Log::write( 'migration', 'User doesn\'t exist', OC_Log::ERROR );
					return json_encode( array( 'success' => false ) );
				}
				// Copy data
				if( !self::copy_r( $extractpath . $json->exporteduser, $datadir . '/' . self::$uid ) ){
					return json_encode( array( 'success' => false ) );
				}
				// Import user app data
				if( !$appsimported = self::importAppData( $extractpath . $json->exporteduser . '/migration.db', $json, self::$uid ) ){
					return json_encode( array( 'success' => false ) );
				}
				// All done!
				if( !self::unlink_r( $extractpath ) ){
					OC_Log::write( 'migration', 'Failed to delete the extracted zip', OC_Log::ERROR );
				}
				return json_encode( array( 'success' => true, 'data' => $appsimported ) );
			break;
			case 'instance':
					/*
					 * EXPERIMENTAL
					// Check for new data dir and dbexport before doing anything
					// TODO

					// Delete current data folder.
					OC_Log::write( 'migration', "Deleting current data dir", OC_Log::INFO );
					if( !self::unlink_r( $datadir, false ) ){
						OC_Log::write( 'migration', 'Failed to delete the current data dir', OC_Log::ERROR );
						return json_encode( array( 'success' => false ) );
					}

					// Copy over data
					if( !self::copy_r( $extractpath . 'userdata', $datadir ) ){
						OC_Log::write( 'migration', 'Failed to copy over data directory', OC_Log::ERROR );
						return json_encode( array( 'success' => false ) );
					}

					// Import the db
					if( !OC_DB::replaceDB( $extractpath . 'dbexport.xml' ) ){
						return json_encode( array( 'success' => false ) );
					}
					// Done
					return json_encode( array( 'success' => true ) );
					*/
			break;
		}

	}

	/**
	* @brief recursively deletes a directory
	* @param $dir string path of dir to delete
	* $param optional $deleteRootToo bool delete the root directory
	* @return bool
	*/
	private static function unlink_r( $dir, $deleteRootToo=true ){
		if( !$dh = @opendir( $dir ) ){
			return false;
		}
		while (false !== ($obj = readdir($dh))){
			if($obj == '.' || $obj == '..') {
				continue;
			}
			if (!@unlink($dir . '/' . $obj)){
				self::unlink_r($dir.'/'.$obj, true);
			}
		}
		closedir($dh);
		if ( $deleteRootToo ) {
			@rmdir($dir);
		}
		return true;
	}

	/**
	* @brief copies recursively
	* @param $path string path to source folder
	* @param $dest string path to destination
	* @return bool
	*/
	private static function copy_r( $path, $dest ){
		if( is_dir($path) ){
			@mkdir( $dest );
			$objects = scandir( $path );
			if( sizeof( $objects ) > 0 ){
				foreach( $objects as $file ){
					if( $file == "." || $file == ".." || $file == ".htaccess")
					continue;
					// go on
					if( is_dir( $path . '/' . $file ) ){
						self::copy_r( $path  .'/' . $file, $dest . '/' . $file );
					} else {
						copy( $path . '/' . $file, $dest . '/' . $file );
					}
				}
			}
			return true;
		}
		elseif( is_file( $path ) ){
			return copy( $path, $dest );
		} else {
			return false;
		}
	}

	/**
	* @brief tries to extract the import zip
	* @param $path string path to the zip
	* @return string path to extract location (with a trailing slash) or false on failure
	*/
	static private function extractZip( $path ){
		self::$zip = new ZipArchive;
		// Validate path
	 	if( !file_exists( $path ) ){
	 		OC_Log::write( 'migration', 'Zip not found', OC_Log::ERROR );
	 		return false;
	 	}
		if ( self::$zip->open( $path ) != TRUE ) {
			OC_Log::write( 'migration', "Failed to open zip file", OC_Log::ERROR );
			return false;
		}
		$to = get_temp_dir() . '/oc_import_' . self::$exporttype . '_' . date("y-m-d_H-i-s") . '/';
		if( !self::$zip->extractTo( $to ) ){
			return false;
		}
		self::$zip->close();
		return $to;
	}

	/**
	 * @brief connects to a MDB2 database scheme
	 * @returns bool
	 */
	static private function connectScheme(){
		// We need a mdb2 database connection
		self::$MDB2->loadModule( 'Manager' );
		self::$MDB2->loadModule( 'Reverse' );

		// Connect if this did not happen before
		if( !self::$schema ){
			require_once('MDB2/Schema.php');
			self::$schema=MDB2_Schema::factory( self::$MDB2 );
		}

		return true;
	}

	/**
	 * @brief creates a migration.db in the users data dir with their app data in
	 * @return bool whether operation was successfull
	 */
	private static function exportAppData( ){

		$success = true;
		$return = array();

		// Foreach provider
		foreach( self::$providers as $provider ){
			// Check if the app is enabled
			if( OC_App::isEnabled( $provider->getID() ) ){
				$success = true;
				// Does this app use the database?
				if( file_exists( OC_App::getAppPath($provider->getID()).'/appinfo/database.xml' ) ){
					// Create some app tables
					$tables = self::createAppTables( $provider->getID() );
					if( is_array( $tables ) ){
						// Save the table names
						foreach($tables as $table){
							$return['apps'][$provider->getID()]['tables'][] = $table;
						}
					} else {
						// It failed to create the tables
						$success = false;
					}
				}
	
				// Run the export function?
				if( $success ){
					// Set the provider properties
					$provider->setData( self::$uid, self::$content );
					$return['apps'][$provider->getID()]['success'] = $provider->export();
				} else {
					$return['apps'][$provider->getID()]['success'] = false;
					$return['apps'][$provider->getID()]['message'] = 'failed to create the app tables';
				}
	
				// Now add some app info the the return array
				$appinfo = OC_App::getAppInfo( $provider->getID() );
				$return['apps'][$provider->getID()]['version'] = OC_App::getAppVersion($provider->getID());
			}
		}

		return $return;

	}


	/**
	 * @brief generates json containing export info, and merges any data supplied
	 * @param optional $array array of data to include in the returned json
	 * @return bool
	 */
	static private function getExportInfo( $array=array() ){
		$info = array(
						'ocversion' => OC_Util::getVersion(),
						'exporttime' => time(),
						'exportedby' => OC_User::getUser(),
						'exporttype' => self::$exporttype,
						'exporteduser' => self::$uid
					);
<<<<<<< HEAD
		// Add hash if user export
		if( self::$exporttype == 'user' ){
			$query = OC_DB::prepare( "SELECT `password` FROM `*PREFIX*users` WHERE `uid` = ?" );
			$result = $query->execute( array( self::$uid ) );
			$row = $result->fetchRow();
			$hash = $row ? $row['password'] : false;
			if( !$hash ){
				OC_Log::write( 'migration', 'Failed to get the users password hash', OC_log::ERROR);
				return false;
			}
			$info['hash'] = $hash;
			$info['exporteduser'] = self::$uid;
		}
=======

>>>>>>> 46d6fd15
		if( !is_array( $array ) ){
			OC_Log::write( 'migration', 'Supplied $array was not an array in getExportInfo()', OC_Log::ERROR );
		}
		// Merge in other data
		$info = array_merge( $info, (array)$array );
		// Create json
		$json = json_encode( $info );
		return $json;
	}

	/**
	 * @brief connects to migration.db, or creates if not found
	 * @param $db optional path to migration.db, defaults to user data dir
	 * @return bool whether the operation was successful
	 */
	static private function connectDB( $path=null ){
		// Has the dbpath been set?
		self::$dbpath = !is_null( $path ) ? $path : self::$dbpath;
		if( !self::$dbpath ){
			OC_Log::write( 'migration', 'connectDB() was called without dbpath being set', OC_Log::ERROR );
			return false;
		}
		// Already connected
		if(!self::$MDB2){
			require_once('MDB2.php');

			$datadir = OC_Config::getValue( "datadirectory", OC::$SERVERROOT."/data" );

			// DB type
			if( class_exists( 'SQLite3' ) ){
				$dbtype = 'sqlite3';
			} else if( is_callable( 'sqlite_open' ) ){
				$dbtype = 'sqlite';
			} else {
				OC_Log::write( 'migration', 'SQLite not found', OC_Log::ERROR );
				return false;
			}

			// Prepare options array
			$options = array(
				'portability' => MDB2_PORTABILITY_ALL & (!MDB2_PORTABILITY_FIX_CASE),
				'log_line_break' => '<br>',
				'idxname_format' => '%s',
				'debug' => true,
				'quote_identifier' => true
				);
			$dsn = array(
				'phptype'  => $dbtype,
				'database' => self::$dbpath,
				'mode' => '0644'
			);

			// Try to establish connection
			self::$MDB2 = MDB2::factory( $dsn, $options );
			// Die if we could not connect
			if( PEAR::isError( self::$MDB2 ) ){
				die( self::$MDB2->getMessage() );
				OC_Log::write( 'migration', 'Failed to create/connect to migration.db', OC_Log::FATAL );
				OC_Log::write( 'migration', self::$MDB2->getUserInfo(), OC_Log::FATAL );
				OC_Log::write( 'migration', self::$MDB2->getMessage(), OC_Log::FATAL );
				return false;
			}
			// We always, really always want associative arrays
			self::$MDB2->setFetchMode(MDB2_FETCHMODE_ASSOC);
		}
		return true;

	}

	/**
	 * @brief creates the tables in migration.db from an apps database.xml
	 * @param $appid string id of the app
	 * @return bool whether the operation was successful
	 */
	static private function createAppTables( $appid ){

		if( !self::connectScheme() ){
			return false;
		}

		// There is a database.xml file
		$content = file_get_contents(OC_App::getAppPath($appid) . '/appinfo/database.xml' );

		$file2 = 'static://db_scheme';
		// TODO get the relative path to migration.db from the data dir
		// For now just cheat
		$path = pathinfo( self::$dbpath );
		$content = str_replace( '*dbname*', self::$uid.'/migration', $content );
		$content = str_replace( '*dbprefix*', '', $content );

		$xml = new SimpleXMLElement($content);
		foreach($xml->table as $table){
			$tables[] = (string)$table->name;
		}

		file_put_contents( $file2, $content );

		// Try to create tables
		$definition = self::$schema->parseDatabaseDefinitionFile( $file2 );

		unlink( $file2 );

		// Die in case something went wrong
		if( $definition instanceof MDB2_Schema_Error ){
			OC_Log::write( 'migration', 'Failed to parse database.xml for: '.$appid, OC_Log::FATAL );
			OC_Log::write( 'migration', $definition->getMessage().': '.$definition->getUserInfo(), OC_Log::FATAL );
			return false;
		}

		$definition['overwrite'] = true;

		$ret = self::$schema->createDatabase( $definition );

		// Die in case something went wrong
		if( $ret instanceof MDB2_Error ){
			OC_Log::write( 'migration', 'Failed to create tables for: '.$appid, OC_Log::FATAL );
			OC_Log::write( 'migration', $ret->getMessage().': '.$ret->getUserInfo(), OC_Log::FATAL );
			return false;
		}
		return $tables;

	}

	/**
	* @brief tries to create the zip
	* @param $path string path to zip destination
	* @return bool
	*/
	static private function createZip(){
		self::$zip = new ZipArchive;
		// Check if properties are set
		if( !self::$zippath ){
			OC_Log::write('migration', 'createZip() called but $zip and/or $zippath have not been set', OC_Log::ERROR);
			return false;
		}
		if ( self::$zip->open( self::$zippath, ZIPARCHIVE::CREATE | ZIPARCHIVE::OVERWRITE ) !== TRUE ) {
			OC_Log::write('migration', 'Failed to create the zip with error: '.self::$zip->getStatusString(), OC_Log::ERROR);
			return false;
	    } else {
	    	return true;
	    }
	}

	/**
	* @brief returns an array of apps that support migration
	* @return array
	*/
	static public function getApps(){
		$allapps = OC_App::getAllApps();
		foreach($allapps as $app){
			$path = self::getAppPath($app) . '/lib/migrate.php';
			if( file_exists( $path ) ){
				$supportsmigration[] = $app;
			}
		}
		return $supportsmigration;
	}

	/**
	* @brief imports a new user
	* @param $db string path to migration.db
	* @param $info object of migration info
	* @param $uid optional uid to use
	* @return array of apps with import statuses, or false on failure.
	*/
	public static function importAppData( $db, $info, $uid=null ){
		// Check if the db exists
		if( file_exists( $db ) ){
			// Connect to the db
			if(!self::connectDB( $db )){
				OC_Log::write('migration','Failed to connect to migration.db',OC_Log::ERROR);
				return false;
			}
		} else {
			OC_Log::write('migration','Migration.db not found at: '.$db, OC_Log::FATAL );
			return false;
		}

		// Find providers
		self::findProviders();

		// Generate importinfo array
		$importinfo = array(
							'olduid' => $info->exporteduser,
							'newuid' => self::$uid
							);

		foreach( self::$providers as $provider){
			// Is the app in the export?
			$id = $provider->getID();
			if( isset( $info->apps->$id ) ){
				// Is the app installed
				if( !OC_App::isEnabled( $id ) ){
					OC_Log::write( 'migration', 'App: ' . $id . ' is not installed, can\'t import data.', OC_Log::INFO );
					$appsstatus[$id] = 'notsupported';
				} else {
					// Did it succeed on export?
					if( $info->apps->$id->success ){
						// Give the provider the content object
						if( !self::connectDB( $db ) ){
							return false;
						}
						$content = new OC_Migration_Content( self::$zip, self::$MDB2 );
						$provider->setData( self::$uid, $content, $info );
						// Then do the import
						if( !$appsstatus[$id] = $provider->import( $info->apps->$id, $importinfo ) ){
							// Failed to import app
							OC_Log::write( 'migration', 'Failed to import app data for user: ' . self::$uid . ' for app: ' . $id, OC_Log::ERROR );
						}
					} else {
						// Add to failed list
						$appsstatus[$id] = false;
					}
				}
			}
		}

		return $appsstatus;

	}

	/*
	* @brief creates a new user in the database
	* @param $uid string user_id of the user to be created
	* @param $hash string hash of the user to be created
	* @return bool result of user creation
	*/
	public static function createUser( $uid, $hash ){

		// Check if userid exists
		if(OC_User::userExists( $uid )){
			return false;
		}

		// Create the user
		$query = OC_DB::prepare( "INSERT INTO `*PREFIX*users` ( `uid`, `password` ) VALUES( ?, ? )" );
		$result = $query->execute( array( $uid, $hash));
		if( !$result ){
			OC_Log::write('migration', 'Failed to create the new user "'.$uid."");
		}
		return $result ? true : false;

	}

}<|MERGE_RESOLUTION|>--- conflicted
+++ resolved
@@ -446,23 +446,7 @@
 						'exporttype' => self::$exporttype,
 						'exporteduser' => self::$uid
 					);
-<<<<<<< HEAD
-		// Add hash if user export
-		if( self::$exporttype == 'user' ){
-			$query = OC_DB::prepare( "SELECT `password` FROM `*PREFIX*users` WHERE `uid` = ?" );
-			$result = $query->execute( array( self::$uid ) );
-			$row = $result->fetchRow();
-			$hash = $row ? $row['password'] : false;
-			if( !$hash ){
-				OC_Log::write( 'migration', 'Failed to get the users password hash', OC_log::ERROR);
-				return false;
-			}
-			$info['hash'] = $hash;
-			$info['exporteduser'] = self::$uid;
-		}
-=======
-
->>>>>>> 46d6fd15
+
 		if( !is_array( $array ) ){
 			OC_Log::write( 'migration', 'Supplied $array was not an array in getExportInfo()', OC_Log::ERROR );
 		}
